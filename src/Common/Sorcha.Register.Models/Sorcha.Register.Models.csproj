<Project Sdk="Microsoft.NET.Sdk">

  <PropertyGroup>
    <TargetFramework>net10.0</TargetFramework>
    <Nullable>enable</Nullable>
    <ImplicitUsings>enable</ImplicitUsings>
  </PropertyGroup>

<<<<<<< HEAD
  <!-- System.ComponentModel.Annotations is included in .NET 10 framework -->
=======
  <ItemGroup>
  </ItemGroup>
>>>>>>> 8fc7f7b6

</Project><|MERGE_RESOLUTION|>--- conflicted
+++ resolved
@@ -6,11 +6,7 @@
     <ImplicitUsings>enable</ImplicitUsings>
   </PropertyGroup>
 
-<<<<<<< HEAD
-  <!-- System.ComponentModel.Annotations is included in .NET 10 framework -->
-=======
   <ItemGroup>
   </ItemGroup>
->>>>>>> 8fc7f7b6
 
 </Project>