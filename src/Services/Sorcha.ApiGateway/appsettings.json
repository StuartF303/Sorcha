--- conflicted
+++ resolved
@@ -77,52 +77,18 @@
         },
         "Transforms": [
           {
-<<<<<<< HEAD
             "PathPattern": "/api/v1/wallets/{**catch-all}"
-=======
-            "PathPattern": "/api/wallets/{**catch-all}"
->>>>>>> 6fd8e77f
           }
         ]
       },
       "wallet-status-route": {
         "ClusterId": "wallet-cluster",
         "Match": {
-<<<<<<< HEAD
           "Path": "/api/wallets/status"
         },
         "Transforms": [
           {
             "PathPattern": "/health"
-=======
-          "Path": "/api/wallet/status"
-        },
-        "Transforms": [
-          {
-            "PathPattern": "/api/health"
-          }
-        ]
-      },
-      "register-route": {
-        "ClusterId": "register-cluster",
-        "Match": {
-          "Path": "/api/register/{**catch-all}"
-        },
-        "Transforms": [
-          {
-            "PathPattern": "/api/register/{**catch-all}"
-          }
-        ]
-      },
-      "register-status-route": {
-        "ClusterId": "register-cluster",
-        "Match": {
-          "Path": "/api/register/status"
-        },
-        "Transforms": [
-          {
-            "PathPattern": "/api/health"
->>>>>>> 6fd8e77f
           }
         ]
       }
@@ -148,16 +114,6 @@
             "Address": "http://wallet-service"
           }
         }
-<<<<<<< HEAD
-=======
-      },
-      "register-cluster": {
-        "Destinations": {
-          "destination1": {
-            "Address": "http://register-service"
-          }
-        }
->>>>>>> 6fd8e77f
       }
     }
   }
